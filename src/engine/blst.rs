--- conflicted
+++ resolved
@@ -35,19 +35,13 @@
 }
 
 impl BlstBackend {
-<<<<<<< HEAD
-    fn load_secrets_from_file(
+    fn load_setup_from_file(
         path: &str,
         compressed: bool,
     ) -> Result<(Vec<FsG1>, Vec<FsG2>), String> {
-        debug!("Reading secrets from file {}", path);
+        debug!("Reading setup from file {}", path);
         crate::utils::timed("reading secrets", || {
             rust_kzg_blst::utils::load_secrets_from_file(path, compressed)
-=======
-    fn load_setup_from_file(path: &str) -> Result<(Vec<FsG1>, Vec<FsG2>), String> {
-        crate::utils::timed("reading setup", || {
-            rust_kzg_blst::utils::load_setup_from_file(path)
->>>>>>> 913a687b
         })
     }
 
@@ -57,13 +51,8 @@
         secret_g2: &[FsG2],
         compressed: bool,
     ) -> Result<(), String> {
-<<<<<<< HEAD
-        crate::utils::timed("writing secrets", || {
+        crate::utils::timed("writing setup", || {
             rust_kzg_blst::utils::save_secrets_to_file(file_path, secret_g1, secret_g2, compressed)
-=======
-        crate::utils::timed("writing setup", || {
-            rust_kzg_blst::utils::save_setup_to_file(file_path, secret_g1, secret_g2)
->>>>>>> 913a687b
         })
     }
 
@@ -192,14 +181,9 @@
                 Self::generate_trusted_setup(fft_settings.get_max_width(), secret)
             })
         } else {
-<<<<<<< HEAD
-            timed("Reading secrets from file", || {
+            timed("Reading setup from file", || {
                 debug!("Reading secrets from file {}", cfg.setup_path());
                 Self::load_secrets_from_file(cfg.setup_path(), cfg.compressed())
-=======
-            timed("Reading setup from file", || {
-                Self::load_setup_from_file(cfg.setup_path())
->>>>>>> 913a687b
                     .expect("Failed to read setup from file")
             })
         };
@@ -390,7 +374,7 @@
     #[test]
     #[tracing_test::traced_test]
     fn test_write_and_load_precompute() {
-<<<<<<< HEAD
+
         const SETUP_PATH: &str = "test_setup_wal";
         const PRECOMPUTE_PATH: &str = "test_precompute_wal";
         const SCALE: usize = 5;
@@ -420,34 +404,6 @@
             debug!("loaded setup and precompute for uncompressed: {}", *uncompressed);
             assert!(backend.kzg_settings.get_precomputation().is_some());
         }
-=======
-        const SETUP_PATH: &str = "test_setup";
-        const PRECOMPUTE_PATH: &str = "test_precompute";
-        const SCALE: usize = 4;
-        let cfg = SetupConfig {
-            setup_path: SETUP_PATH.to_owned(),
-            precompute_path: PRECOMPUTE_PATH.to_owned(),
-            scale: SCALE,
-            overwrite: false,
-            generate_setup: true,
-            generate_precompute: true,
-        };
-        let backend = BlstBackend::setup(cfg).expect("Failed to setup KZGSettings");
-        backend
-            .save_to_file(Some(SETUP_PATH), Some(PRECOMPUTE_PATH))
-            .expect("Failed to save to file");
-
-        let cfg = SetupConfig {
-            setup_path: SETUP_PATH.to_owned(),
-            precompute_path: PRECOMPUTE_PATH.to_owned(),
-            scale: SCALE,
-            overwrite: false,
-            generate_setup: false,
-            generate_precompute: false,
-        };
-        let backend = BlstBackend::setup(cfg).expect("Failed to setup KZGSettings");
-        assert!(backend.kzg_settings.get_precomputation().is_some());
->>>>>>> 913a687b
         let _ = std::fs::remove_file(SETUP_PATH);
         let _ = std::fs::remove_file(PRECOMPUTE_PATH);
     }
